/**
 * A Bloom filter
 * Copyright 2013 Shaun Jackman
 */
#ifndef BLOOMFILTER_H
#define BLOOMFILTER_H 1

#include "BloomFilterBase.h"
#include "Common/HashFunction.h"
#include "Common/Kmer.h"
#include "Common/IOUtil.h"
#include <algorithm>
#include <vector>
#include <iostream>
#include <boost/dynamic_bitset.hpp>
#include <algorithm>

static const unsigned BLOOM_VERSION = 2;
static const unsigned long IO_BUFFER_SIZE = 32*1024;

/** A Bloom filter. */
class BloomFilter : public virtual BloomFilterBase
{
  public:

<<<<<<< HEAD
=======
	enum LoadType {
		LOAD_OVERWRITE,
		LOAD_UNION,
		LOAD_INTERSECT
	};

	static const size_t IO_BUFFER_SIZE = 32 * 1024;

>>>>>>> 1f4cdd0f
	/** Constructor. */
	BloomFilter() { }

	/** Constructor. */
	BloomFilter(size_t n) : m_array(n) { }

	/** Return the size of the bit array. */
	size_t size() const { return m_array.size(); }

	/** Return the population count, i.e. the number of set bits. */
	size_t popcount() const
	{
		return m_array.count();
	}

	/** Return the estimated false positive rate */
	double FPR() const
	{
		return (double)popcount() / size();
	}

	/** Return whether the specified bit is set. */
	virtual bool operator[](size_t i) const
	{
		assert(i < m_array.size());
		return m_array[i];
	}

	/** Return whether the object is present in this set. */
	virtual bool operator[](const key_type& key) const
	{
		return m_array[hash(key) % m_array.size()];
	}

	/** Add the object with the specified index to this set. */
	virtual void insert(size_t index)
	{
		assert(index < m_array.size());
		m_array[index] = true;
	}

	/** Add the object to this set. */
	virtual void insert(const key_type& key)
	{
		m_array[hash(key) % m_array.size()] = true;
	}

	friend std::istream& operator>>(std::istream& in, BloomFilter& o)
	{
		o.read(in, LOAD_OVERWRITE);
		return in;
	}

	/** Write the bloom filter to a stream */
	virtual void write(std::ostream& out) const
	{
		out << BLOOM_VERSION << '\n';
		assert(out);
		out << Kmer::length() << '\n';
		assert(out);
		writeBloomDimensions(out);
		assert(out);

		size_t bits = size();
		size_t bytes = (bits + 7) / 8;
		char buf[IO_BUFFER_SIZE];
		for (size_t i = 0, j = 0; i < bytes;) {
			size_t writeSize = std::min(IO_BUFFER_SIZE, bytes - i);
			for (size_t k = 0; k < writeSize; k++) {
				buf[k] = 0;
				for (unsigned l = 0; l < 8; l++, j++) {
					buf[k] <<= 1;
					if (j < bits && m_array[j]) {
						buf[k] |= 1;
					}
				}
			}
			out.write(buf, writeSize);
			assert(out);
			i += writeSize;
		}
	}

	/** Read the bloom filter from a stream */
	void read(std::istream& in, LoadType loadType = LOAD_OVERWRITE,
			unsigned shrinkFactor = 1)
	{
		// read bloom filter file format version

		unsigned bloomVersion;
		in >> bloomVersion >> expect("\n");
		assert(in);
		if (bloomVersion != BLOOM_VERSION) {
			std::cerr << "error: bloom filter version (`"
				<< bloomVersion << "'), does not match version required "
				"by this program (`" << BLOOM_VERSION << "').\n";
			exit(EXIT_FAILURE);
		}

		// read bloom filter k value

		unsigned k;
		in >> k >> expect("\n");
		assert(in);
		if (k != Kmer::length()) {
			std::cerr << "error: this program must be run with the same kmer "
				"size as the bloom filter being loaded (k="
				<< k << ").\n";
			exit(EXIT_FAILURE);
		}

		// read bloom filter dimensions

		size_t size, startBitPos, endBitPos;
		readBloomDimensions(in, size, startBitPos, endBitPos);

		// shrink factor allows building a smaller
		// bloom filter from a larger one

		if (size % shrinkFactor != 0) {
			std::cerr << "error: the number of bits in the original bloom "
				"filter must be evenly divisible by the shrink factor (`"
				<< shrinkFactor << "')\n";
			exit(EXIT_FAILURE);
		}

		size /= shrinkFactor;

		if((loadType == LOAD_UNION || loadType == LOAD_INTERSECT)
			&& size != this->size()) {
			std::cerr << "error: can't union/intersect two bloom filters "
				"with different sizes.\n";
			exit(EXIT_FAILURE);
		} else {
			m_array.resize(size);
		}

		// read bit vector

		if (loadType == LOAD_OVERWRITE)
			m_array.reset();

		size_t offset = startBitPos;
		size_t bits = endBitPos - startBitPos + 1;
		size_t bytes = (bits + 7) / 8;

		char buf[IO_BUFFER_SIZE];
		for (size_t i = 0, j = offset; i < bytes; ) {
			size_t readSize = std::min(IO_BUFFER_SIZE, bytes - i);
			in.read(buf, readSize);
			assert(in);
			for (k = 0; k < readSize; k++) {
				for (unsigned l = 0; l < 8 && j < offset + bits; l++, j++) {
					bool bit = buf[k] & (1 << (7 - l));
					size_t index = j % size;
					switch (loadType)
					{
					case LOAD_OVERWRITE:
					case LOAD_UNION:
						m_array[index] |= bit;
						break;
					case LOAD_INTERSECT:
						m_array[index] &= bit;
						break;
					}
				}
			}
			i += readSize;
		}

	}

  protected:

	virtual void writeBloomDimensions(std::ostream& out) const
	{
		out << size()
			<< '\t' << 0
			<< '\t' << size() - 1
			<< '\n';
	}

	virtual void readBloomDimensions(std::istream& in,
		size_t& size, size_t& startBitPos,
		size_t& endBitPos)
	{
		in >> size
		   >> expect("\t") >> startBitPos
		   >> expect("\t") >> endBitPos
		   >> expect("\n");

		assert(in);
		assert(startBitPos < size);
		assert(endBitPos < size);
		assert(startBitPos <= endBitPos);
	}

  private:

	boost::dynamic_bitset<> m_array;
};

#endif<|MERGE_RESOLUTION|>--- conflicted
+++ resolved
@@ -23,8 +23,6 @@
 {
   public:
 
-<<<<<<< HEAD
-=======
 	enum LoadType {
 		LOAD_OVERWRITE,
 		LOAD_UNION,
@@ -33,7 +31,6 @@
 
 	static const size_t IO_BUFFER_SIZE = 32 * 1024;
 
->>>>>>> 1f4cdd0f
 	/** Constructor. */
 	BloomFilter() { }
 
