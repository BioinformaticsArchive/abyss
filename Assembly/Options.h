--- conflicted
+++ resolved
@@ -14,11 +14,8 @@
 	extern unsigned trimLen;
 	extern float coverage;
 	extern unsigned bubbleLen;
-<<<<<<< HEAD
 	extern unsigned ss;
-=======
 	extern bool maskCov;
->>>>>>> 7e469ae8
 	extern std::string coverageHistPath;
 	extern std::string contigsPath;
 	extern std::string contigsTempPath;
